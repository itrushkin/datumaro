# This workflow uses actions that are not certified by GitHub. They are provided
# by a third-party and are governed by separate terms of service, privacy
# policy, and support documentation.

name: Scorecard supply-chain security
on:
  # For Branch-Protection check. Only the default branch is supported. See
  # https://github.com/ossf/scorecard/blob/main/docs/checks.md#branch-protection
  # branch_protection_rule:
  # To guarantee Maintained check is occasionally updated. See
  # https://github.com/ossf/scorecard/blob/main/docs/checks.md#maintained
  schedule:
    - cron: "0 18 * * 6"
  push:
    branches: ["develop"]

# Declare default permissions as read only.
permissions: read-all

jobs:
  analysis:
    name: Scorecard analysis
    runs-on: ubuntu-latest
    permissions:
      # Needed to upload the results to code-scanning dashboard.
      security-events: write
      # Needed to publish results and get a badge (see publish_results below).
      id-token: write
      # Uncomment the permissions below if installing in a private repository.
      # contents: read
      # actions: read

    steps:
      - name: "Checkout code"
        uses: actions/checkout@1d96c772d19495a3b5c517cd2bc0cb401ea0529f # v4.1.3
        with:
          persist-credentials: false

      - name: "Run analysis"
        uses: ossf/scorecard-action@62b2cac7ed8198b15735ed49ab1e5cf35480ba46 # v2.4.0
        with:
          results_file: results.sarif
          results_format: sarif
          # (Optional) "write" PAT token. Uncomment the `repo_token` line below if:
          # - you want to enable the Branch-Protection check on a *public* repository, or
          # - you are installing Scorecard on a *private* repository
          # To create the PAT, follow the steps in https://github.com/ossf/scorecard-action#authentication-with-pat.
          # repo_token: ${{ secrets.SCORECARD_TOKEN }}

          # Public repositories:
          #   - Publish results to OpenSSF REST API for easy access by consumers
          #   - Allows the repository to include the Scorecard badge.
          #   - See https://github.com/ossf/scorecard-action#publishing-results.
          # For private repositories:
          #   - `publish_results` will always be set to `false`, regardless
          #     of the value entered here.
          publish_results: true

      # Upload the results as artifacts (optional). Commenting out will disable uploads of run results in SARIF
      # format to the repository Actions tab.
      - name: "Upload artifact"
        uses: actions/upload-artifact@5d5d22a31266ced268874388b861e4b58bb5c2f3 # v4.3.1
        with:
          name: SARIF file
          path: results.sarif
          retention-days: 5

      # Upload the results to GitHub's code scanning dashboard.
      - name: "Upload to code-scanning"
<<<<<<< HEAD
        uses: github/codeql-action/upload-sarif@f0f3afee809481da311ca3a6ff1ff51d81dbeb24 # v3.26.4
=======
        uses: github/codeql-action/upload-sarif@4dd16135b69a43b6c8efb853346f8437d92d3c93 # v3.26.6
>>>>>>> 7dd7ad28
        with:
          sarif_file: results.sarif<|MERGE_RESOLUTION|>--- conflicted
+++ resolved
@@ -67,10 +67,6 @@
 
       # Upload the results to GitHub's code scanning dashboard.
       - name: "Upload to code-scanning"
-<<<<<<< HEAD
-        uses: github/codeql-action/upload-sarif@f0f3afee809481da311ca3a6ff1ff51d81dbeb24 # v3.26.4
-=======
         uses: github/codeql-action/upload-sarif@4dd16135b69a43b6c8efb853346f8437d92d3c93 # v3.26.6
->>>>>>> 7dd7ad28
         with:
           sarif_file: results.sarif