--- conflicted
+++ resolved
@@ -1,5 +1 @@
-<<<<<<< HEAD
-VERSION = '0.2.1'
-=======
-VERSION = '0.2'
->>>>>>> 7e8615c3
+VERSION = '0.2.1'